--- conflicted
+++ resolved
@@ -11,13 +11,8 @@
 
 
     pub fn render_data<'a, W: Writer>(writer: &mut W,  
-<<<<<<< HEAD
                                       data: HashMap<String, String>, 
-                                      nodes: &'a Vec<Node>) {
-=======
-                                        data: HashMap<String, String>, 
-                                       nodes: Vec<Node>) {
->>>>>>> c401ddcc
+                                      nodes: Vec<Node>) {
         let mut tmp: &str = "";
         for node in nodes.iter() {
             tmp = "";
