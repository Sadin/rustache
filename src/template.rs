--- conflicted
+++ resolved
@@ -109,13 +109,8 @@
             Func(ref f) => {
                 let f = &mut *f.borrow_mut();
                 let val = (*f)("".to_string());
-<<<<<<< HEAD
                 let value = self.escape_html(val.as_slice());
                 writer.write_str(value.as_slice()).ok().expect("write failed in render");
-=======
-                self.write_to_stream(writer, val.as_slice(), "render: value node func");
-                //writer.write_str(val.as_slice()).ok().expect("write failed in render");
->>>>>>> 79e3f0dd
             }
         }       
     }
